--- conflicted
+++ resolved
@@ -6,9 +6,5 @@
 edition = "2018"
 
 [dependencies]
-<<<<<<< HEAD
-substrate-executor = { git = "https://github.com/paritytech/substrate", branch = "ashley-update-exit-future" }
-=======
-sc-executor = { git = "https://github.com/paritytech/substrate", branch = "master" }
->>>>>>> abb51115
+sc-executor = { git = "https://github.com/paritytech/substrate", branch = "ashley-update-exit-future-test" }
 polkadot-runtime = { path = "../runtime" }